//! This is a simplistic example of an [FRC-0046][frc-46]-like actor supporting
//! atomic execution. It illustrates how the atomic execution
//! primitives can be used.
//!
//! [frc-46]: https://github.com/filecoin-project/FIPs/blob/master/FRCs/frc-0046.md

use frc42_macros::method_hash;
use fvm_actors_runtime::runtime::{ActorCode, Runtime};
use fvm_actors_runtime::{actor_error, cbor, ActorDowncast, ActorError, INIT_ACTOR_ADDR};
use fvm_ipld_blockstore::Blockstore;
use fvm_ipld_encoding::RawBytes;
use fvm_shared::address::Address;
use fvm_shared::econ::TokenAmount;
use fvm_shared::error::ExitCode;
use fvm_shared::{MethodNum, METHOD_CONSTRUCTOR};
use ipc_atomic_execution_primitives::{AtomicExecID, AtomicInputID};
use ipc_gateway::{ApplyMsgParams, CrossMsg, IPCAddress, StorableMsg, SubnetID};
use num_derive::FromPrimitive;
use num_traits::FromPrimitive;
use serde_tuple::{Deserialize_tuple, Serialize_tuple};
use state::{AtomicTransfer, State};
use std::collections::HashMap;
use std::str::FromStr;

mod state;

#[cfg(test)]
mod tests;

fvm_actors_runtime::wasm_trampoline!(Actor);

lazy_static::lazy_static! {
    static ref IPC_ADDR_PLACEHOLDER: IPCAddress = IPCAddress::new(
        &SubnetID::default(),
        &Address::new_bls(&[0; fvm_shared::address::BLS_PUB_LEN]).unwrap(),
    )
        .unwrap();
}

/// Method numbers.
#[derive(FromPrimitive)]
#[repr(u64)]
pub enum Method {
    /// Actor constructor; takes [ConstructorParams] as parameter.
    Constructor = METHOD_CONSTRUCTOR,
    /// Returns the name of the token.
    Name = method_hash!("Name"),
    /// Returns the ticker symbol of the token.
    Symbol = method_hash!("Symbol"),
    /// Returns the total amount of the token in existence.
    TotalSupply = method_hash!("TotalSupply"),
    /// Returns the balance of an address. Takes [Address] as
    /// parameter.
    Balance = method_hash!("Balance"),
    /// Transfers tokens from caller to another address. Takes
    /// [TransferParams] as parameter and returns [TransferReturn].
    Transfer = method_hash!("Transfer"),
    /// Initiates a transfer of tokens as part of an atomic execution.
    /// Takes [InitAtomicTransferParams] as parameter and returns
    /// [AtomicInputID]. To be followed by [Method::PrepareAtomicTransfer] or
    /// [Method::CancelAtomicTransfer].
    InitAtomicTransfer = method_hash!("InitAtomicTransfer"),
    /// Prepares an initiated atomic transfer of tokens. Takes
    /// [PrepareAtomicTransferParams] as parameter and returns
    /// [AtomicExecID]. Can be followed by
    /// [Method::AbortAtomicTransfer] until the coordinator actor has
    /// committed the atomic execution.
    PrepareAtomicTransfer = method_hash!("PrepareAtomicTransfer"),
    /// Cancels an initiated but not yet prepared atomic transfer of
    /// tokens. Takes [AtomicInputID] as parameter.
    CancelAtomicTransfer = method_hash!("CancelAtomicTransfer"),
    /// Callback method to commit an atomic transfer of tokens; to be
    /// triggered by a cross-message from the coordinator actor.
    CommitAtomicTransfer = method_hash!("CommitAtomicTransfer"),
    /// Aborts a prepared atomic transfer of tokens. Takes
    /// [AbortAtomicTransferParams] as parameter.
    AbortAtomicTransfer = method_hash!("AbortAtomicTransfer"),
    /// Rolls back a prepared atomic transfer of tokens; to be
    /// triggered by a cross-message from the coordinator actor.
    RollbackAtomicTransfer = method_hash!("RollbackAtomicTransfer"),
}

struct Actor;

// Address representation as a string.
pub type AddrString = String;

/// Parameters of [Method::Constructor].
#[derive(Clone, Debug, Serialize_tuple, Deserialize_tuple)]
pub struct ConstructorParams {
    /// Address of the IPC gateway actor.
    pub ipc_gateway: Address,
    /// ID of the current subnet.
    pub subnet_id: SubnetID,
    /// Token name.
    pub name: String,
    /// Token ticker symbol.
    pub symbol: String,
    /// Initial balance table.
    pub balances: HashMap<AddrString, TokenAmount>,
}

/// Parameters of [Method::Transfer].
#[derive(Clone, Debug, Serialize_tuple, Deserialize_tuple)]
pub struct TransferParams {
    /// Recipient address.
    pub to: Address,
    /// Token amount to transfer.
    pub amount: TokenAmount,
}

/// Return values of [Method::Transfer].
#[derive(Clone, Debug, Serialize_tuple, Deserialize_tuple)]
pub struct TransferReturn {
    /// Resulting sender's balance.
    pub from_balance: TokenAmount,
    /// Resulting recipient's balance.
    pub to_balance: TokenAmount,
}

/// Parameters of [Method::InitAtomicTransfer].
#[derive(Clone, Debug, Serialize_tuple, Deserialize_tuple)]
pub struct InitAtomicTransferParams {
    /// IPC address of the coordinator actor.
    pub coordinator: IPCAddress,
    /// Token transfer parameters.
    pub transfer: TransferParams,
}

/// Parameters of [Method::PrepareAtomicTransfer].
#[derive(Clone, Debug, Serialize_tuple, Deserialize_tuple)]
pub struct PrepareAtomicTransferParams {
    /// Atomic input IDs from all executing actors participating in
    /// the atomic execution. Corresponding invocations must agree on the
    /// order of elements in the vector.
    pub input_ids: Vec<(IPCAddress, AtomicInputID)>,
}

/// Parameters of [Method::AbortAtomicTransfer].
#[derive(Clone, Debug, Serialize_tuple, Deserialize_tuple)]
pub struct AbortAtomicTransferParams {
    /// IPC addresses of all execution actors participating in the
    /// atomic execution. Corresponding invocations must agree on the
    /// order of elements in the vector.
    pub actors: Vec<IPCAddress>,
    /// Atomic execution ID.
    pub exec_id: AtomicExecID,
}

impl Actor {
    // Handles Constructor method.
    fn constructor<BS, RT>(rt: &mut RT, params: ConstructorParams) -> Result<(), ActorError>
    where
        BS: Blockstore + Clone,
        RT: Runtime<BS>,
    {
        // Ensure the constructor is called by the Init system actor.
        rt.validate_immediate_caller_is(std::iter::once(&*INIT_ACTOR_ADDR))?;

        let ConstructorParams {
            ipc_gateway,
            subnet_id,
            name,
            symbol,
            balances,
        } = params;
        let ipc_address = IPCAddress::new(&subnet_id, &rt.message().receiver()).unwrap();

        // Resolve initial balance owners' addresses into ID addresses
        // and collect the balances into a new hash map indexed by ID
        // addresses.
        let balances = balances.into_iter().try_fold(HashMap::new(), |mut m, (a, b)| -> Result<_, ActorError> {
            let id = rt
<<<<<<< HEAD
                .resolve_address(&Address::from_str(&a).map_err(|e| actor_error!(
                    illegal_argument; "cannot parse address in initial balance table: {}", e))?
                )
                .ok_or(actor_error!(illegal_argument; "cannot resolve address in initial balance table"))?
=======
                .resolve_address(&a)
                .ok_or_else(|| actor_error!(illegal_argument; "cannot resolve address in initial balance table"))?
>>>>>>> a60e9d84
                .id()
                .unwrap();
            m.insert(id, b);
            Ok(m)
        })?;

        // Create the initial actor state.
        let st = State::new(rt.store(), ipc_gateway, ipc_address, name, symbol, balances).map_err(
            |e| e.downcast_default(ExitCode::USR_ILLEGAL_STATE, "failed to create actor state"),
        )?;
        rt.create(&st)?;

        Ok(())
    }

    // Handles Name method.
    fn name<BS, RT>(rt: &mut RT) -> Result<String, ActorError>
    where
        BS: Blockstore + Clone,
        RT: Runtime<BS>,
    {
        let st: State = rt.state()?;
        Ok(st.name().to_string())
    }

    // Handles Symbol method.
    fn symbol<BS, RT>(rt: &mut RT) -> Result<String, ActorError>
    where
        BS: Blockstore + Clone,
        RT: Runtime<BS>,
    {
        let st: State = rt.state()?;
        Ok(st.symbol().to_string())
    }

    // Handles TotalSupply method.
    fn total_supply<BS, RT>(rt: &mut RT) -> Result<TokenAmount, ActorError>
    where
        BS: Blockstore + Clone,
        RT: Runtime<BS>,
    {
        let st: State = rt.state()?;
        Ok(st.total_supply().clone())
    }

    // Handles Balance method.
    fn balance<BS, RT>(rt: &mut RT, addr: Address) -> Result<TokenAmount, ActorError>
    where
        BS: Blockstore + Clone,
        RT: Runtime<BS>,
    {
        let id = rt
            .resolve_address(&addr)
            .ok_or_else(|| actor_error!(illegal_argument; "cannot resolve account address"))?
            .id()
            .unwrap();
        let st: State = rt.state()?;
        let b = st.balance(rt.store(), id).map_err(|e| {
            e.downcast_default(
                ExitCode::USR_ILLEGAL_STATE,
                "failed to get balance from store",
            )
        })?;
        Ok(b)
    }

    // Handles Transfer method.
    fn transfer<BS, RT>(rt: &mut RT, params: TransferParams) -> Result<TransferReturn, ActorError>
    where
        BS: Blockstore + Clone,
        RT: Runtime<BS>,
    {
        let TransferParams { to, amount } = params;

        // Resolve sender's and recipient's addresses to ID addresses.
        let from_id = rt.message().caller().id().unwrap();
        let to_id = rt
            .resolve_address(&to)
            .ok_or_else(
                || actor_error!(illegal_argument; "cannot resolve destination account address"),
            )?
            .id()
            .unwrap();

        // Attempt to modify the state to reflect the transfer.
        let (from_balance, to_balance) = rt.transaction(|st: &mut State, rt| {
            st.transfer(rt.store(), from_id, to_id, amount)
                .map_err(|e| {
                    e.downcast_default(ExitCode::USR_UNSPECIFIED, "cannot perform transfer")
                })
        })?;

        Ok(TransferReturn {
            from_balance,
            to_balance,
        })
    }

    // Handles InitAtomicTransfer method.
    fn init_atomic_transfer<BS, RT>(
        rt: &mut RT,
        params: InitAtomicTransferParams,
    ) -> Result<AtomicInputID, ActorError>
    where
        BS: Blockstore + Clone,
        RT: Runtime<BS>,
    {
        let InitAtomicTransferParams {
            coordinator,
            transfer: TransferParams { to, amount },
        } = params;

        // Resolve sender's and recipient's addresses to ID addresses.
        let from_id = rt.message().caller().id().unwrap();
        let to_id = rt
            .resolve_address(&to)
            .ok_or_else(
                || actor_error!(illegal_argument; "cannot resolve destination account address"),
            )?
            .id()
            .unwrap();

        // Attempt to modify the state to initiate an atomic transfer.
        let input_id = rt.transaction(|st: &mut State, rt| {
            st.init_atomic_transfer(rt.store(), coordinator, from_id, to_id, amount)
                .map_err(|e| {
                    e.downcast_default(ExitCode::USR_UNSPECIFIED, "cannot init atomic transfer")
                })
        })?;
        Ok(input_id)
    }

    // Handles CancelAtomicTransfer method.
    fn cancel_atomic_transfer<BS, RT>(
        rt: &mut RT,
        input_id: AtomicInputID,
    ) -> Result<(), ActorError>
    where
        BS: Blockstore + Clone,
        RT: Runtime<BS>,
    {
        // Resolve sender's address to ID addresses.
        let from_id = rt.message().caller().id().unwrap();

        // Attempt to modify the state to cancel the atomic transfer.
        rt.transaction(|st: &mut State, rt| {
            st.cancel_atomic_transfer(rt.store(), from_id, input_id)
                .map_err(|e| {
                    e.downcast_default(ExitCode::USR_UNSPECIFIED, "cannot cancel atomic transfer")
                })
        })
    }

    // Handles PrepareAtomicTransfer method.
    fn prepare_atomic_transfer<BS, RT>(
        rt: &mut RT,
        params: PrepareAtomicTransferParams,
    ) -> Result<AtomicExecID, ActorError>
    where
        BS: Blockstore + Clone,
        RT: Runtime<BS>,
    {
        let PrepareAtomicTransferParams { input_ids } = params;

        // Resolve sender's address to ID addresses.
        let from_id = rt.message().caller().id().unwrap();

        // Attempt to modify the state to prepare the atomic transfer.
        // This returns the IPC address of the coordinator actor and
        // the atomic exec ID.
        let st: State = rt.state()?;
        let (coordinator, exec_id) = rt.transaction(|st: &mut State, rt| {
            st.prep_atomic_transfer(rt.store(), from_id, &input_ids)
                .map_err(|e| {
                    e.downcast_default(ExitCode::USR_UNSPECIFIED, "cannot prepare atomic transfer")
                })
        })?;

        // Send a cross-message to the coordinator actor,
        // pre-committing the atomic transfer.
        let msg = CrossMsg {
            msg: ipc_gateway::StorableMsg {
                from: IPC_ADDR_PLACEHOLDER.clone(),
                to: coordinator,
                method: ipc_atomic_execution::Method::PreCommit as MethodNum,
                params: RawBytes::serialize(ipc_atomic_execution::PreCommitParams {
                    actors: input_ids.iter().map(|(a, _)| a.clone()).collect(),
                    exec_id: exec_id.clone(),
                    commit: Method::CommitAtomicTransfer as MethodNum,
                })?,
                value: TokenAmount::default(),
                nonce: 0,
            },
            wrapped: true,
        };
        rt.send(
            st.ipc_gateway(),
            ipc_gateway::Method::SendCross as MethodNum,
            RawBytes::serialize(msg)?,
            TokenAmount::default(),
        )?;

        Ok(exec_id)
    }

    // Handles CommitAtomicTransfer method.
    fn commit_atomic_transfer<BS, RT>(rt: &mut RT, params: ApplyMsgParams) -> Result<(), ActorError>
    where
        BS: Blockstore + Clone,
        RT: Runtime<BS>,
    {
        let st: State = rt.state()?;

        // Check if the cross-message comes from the IPC gateway.
        rt.validate_immediate_caller_is(std::iter::once(&st.ipc_gateway()))?;

        let ApplyMsgParams {
            cross_msg:
                CrossMsg {
                    msg:
                        StorableMsg {
                            from,
                            params: exec_id,
                            ..
                        },
                    ..
                },
        } = params;

        // Modify the state to commit the atomic transfer.
        rt.transaction(|st: &mut State, rt| {
            st.commit_atomic_transfer(rt.store(), from, exec_id)
                .map_err(|e| {
                    e.downcast_default(ExitCode::USR_UNSPECIFIED, "cannot commit atomic transfer")
                })
        })
    }

    // Handles AbortAtomicTransfer method.
    fn abort_atomic_transfer<BS, RT>(
        rt: &mut RT,
        params: AbortAtomicTransferParams,
    ) -> Result<(), ActorError>
    where
        BS: Blockstore + Clone,
        RT: Runtime<BS>,
    {
        let AbortAtomicTransferParams { actors, exec_id } = params;

        // Resolve sender's address to ID addresses.
        let from_id = rt.message().caller().id().unwrap();

        // Retrieve the IPC address of the coordinator actor
        // associates with this atomic transfer.
        let st: State = rt.state()?;
        let AtomicTransfer {
            coordinator,
            from: orig_from,
            ..
        } = st
            .atomic_transfer_coordinator(rt.store(), &exec_id)
            .map_err(|e| {
                e.downcast_default(
                    ExitCode::USR_UNSPECIFIED,
                    "cannot retrieve coordinator actor address",
                )
            })?;

        // Check if the sender matches
        if from_id != orig_from {
            return Err(actor_error!(forbidden; "unexpected sender address"));
        }

        // Send a cross-message to the coordinator actor, revoking
        // actor's pre-committment to the atomic transfer.
        let msg = CrossMsg {
            msg: ipc_gateway::StorableMsg {
                from: IPC_ADDR_PLACEHOLDER.clone(),
                to: coordinator,
                method: ipc_atomic_execution::Method::Revoke as MethodNum,
                params: RawBytes::serialize(ipc_atomic_execution::RevokeParams {
                    actors,
                    exec_id,
                    rollback: Method::RollbackAtomicTransfer as MethodNum,
                })?,
                value: TokenAmount::default(),
                nonce: 0,
            },
            wrapped: true,
        };
        rt.send(
            st.ipc_gateway(),
            ipc_gateway::Method::SendCross as MethodNum,
            RawBytes::serialize(msg)?,
            TokenAmount::default(),
        )?;
        Ok(())
    }

    // Handles RollbackAtomicTransfer method.
    fn rollback_atomic_transfer<BS, RT>(
        rt: &mut RT,
        params: ApplyMsgParams,
    ) -> Result<(), ActorError>
    where
        BS: Blockstore + Clone,
        RT: Runtime<BS>,
    {
        let st: State = rt.state()?;

        // Check if the cross-message comes from the IPC gateway actor
        rt.validate_immediate_caller_is(std::iter::once(&st.ipc_gateway()))?;

        let ApplyMsgParams {
            cross_msg:
                CrossMsg {
                    msg:
                        StorableMsg {
                            from,
                            params: exec_id,
                            ..
                        },
                    ..
                },
        } = params;

        // Modify the state to roll back the atomic transfer.
        rt.transaction(|st: &mut State, rt| {
            st.rollback_atomic_transfer(rt.store(), from, exec_id)
                .map_err(|e| {
                    e.downcast_default(ExitCode::USR_UNSPECIFIED, "cannot rollback atomic transfer")
                })
        })
    }
}

impl ActorCode for Actor {
    fn invoke_method<BS, RT>(
        rt: &mut RT,
        method: MethodNum,
        params: &RawBytes,
    ) -> Result<RawBytes, ActorError>
    where
        BS: Blockstore + Clone,
        RT: Runtime<BS>,
    {
        match FromPrimitive::from_u64(method) {
            Some(Method::Constructor) => {
                Self::constructor(rt, cbor::deserialize_params(params)?)?;
                Ok(RawBytes::default())
            }
            Some(Method::Name) => {
                let res = Self::name(rt)?;
                Ok(RawBytes::serialize(res)?)
            }
            Some(Method::Symbol) => {
                let res = Self::symbol(rt)?;
                Ok(RawBytes::serialize(res)?)
            }
            Some(Method::TotalSupply) => {
                let res = Self::total_supply(rt)?;
                Ok(RawBytes::serialize(res)?)
            }
            Some(Method::Balance) => {
                let res = Self::balance(rt, cbor::deserialize_params(params)?)?;
                Ok(RawBytes::serialize(res)?)
            }
            Some(Method::Transfer) => {
                let res = Self::transfer(rt, cbor::deserialize_params(params)?)?;
                Ok(RawBytes::serialize(res)?)
            }
            Some(Method::InitAtomicTransfer) => {
                let res = Self::init_atomic_transfer(rt, cbor::deserialize_params(params)?)?;
                Ok(RawBytes::serialize(res)?)
            }
            Some(Method::PrepareAtomicTransfer) => {
                let res = Self::prepare_atomic_transfer(rt, cbor::deserialize_params(params)?)?;
                Ok(RawBytes::serialize(res)?)
            }
            Some(Method::CancelAtomicTransfer) => {
                Self::cancel_atomic_transfer(rt, cbor::deserialize_params(params)?)?;
                Ok(RawBytes::default())
            }
            Some(Method::CommitAtomicTransfer) => {
                Self::commit_atomic_transfer(rt, cbor::deserialize_params(params)?)?;
                Ok(RawBytes::default())
            }
            Some(Method::AbortAtomicTransfer) => {
                Self::abort_atomic_transfer(rt, cbor::deserialize_params(params)?)?;
                Ok(RawBytes::default())
            }
            Some(Method::RollbackAtomicTransfer) => {
                Self::rollback_atomic_transfer(rt, cbor::deserialize_params(params)?)?;
                Ok(RawBytes::default())
            }
            None => Err(actor_error!(unhandled_message; "Invalid method")),
        }
    }
}<|MERGE_RESOLUTION|>--- conflicted
+++ resolved
@@ -171,15 +171,10 @@
         // addresses.
         let balances = balances.into_iter().try_fold(HashMap::new(), |mut m, (a, b)| -> Result<_, ActorError> {
             let id = rt
-<<<<<<< HEAD
                 .resolve_address(&Address::from_str(&a).map_err(|e| actor_error!(
                     illegal_argument; "cannot parse address in initial balance table: {}", e))?
                 )
-                .ok_or(actor_error!(illegal_argument; "cannot resolve address in initial balance table"))?
-=======
-                .resolve_address(&a)
                 .ok_or_else(|| actor_error!(illegal_argument; "cannot resolve address in initial balance table"))?
->>>>>>> a60e9d84
                 .id()
                 .unwrap();
             m.insert(id, b);
