--- conflicted
+++ resolved
@@ -102,13 +102,14 @@
         assert_eq!(st.min_stake, TokenAmount::from_atto(MIN_COLLATERAL_AMOUNT));
         assert_eq!(st.check_period, DEFAULT_CHECKPOINT_PERIOD);
         assert_eq!(st.applied_bottomup_nonce, 0);
-<<<<<<< HEAD
-        assert_eq!(st.cron_checkpoint_voting.submission_period(), *DEFAULT_CRON_PERIOD);
-        assert_eq!(st.cron_checkpoint_voting.genesis_epoch(), *DEFAULT_GENESIS_EPOCH);
-=======
-        assert_eq!(st.cron_period, *DEFAULT_CRON_PERIOD);
-        assert_eq!(st.genesis_epoch, *DEFAULT_GENESIS_EPOCH);
->>>>>>> de4875bf
+        assert_eq!(
+            st.cron_checkpoint_voting.submission_period(),
+            *DEFAULT_CRON_PERIOD
+        );
+        assert_eq!(
+            st.cron_checkpoint_voting.genesis_epoch(),
+            *DEFAULT_GENESIS_EPOCH
+        );
         verify_empty_map(rt, st.subnets.cid());
         verify_empty_map(rt, st.checkpoints.cid());
     }
