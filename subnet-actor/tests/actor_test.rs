#[cfg(test)]
mod test {
    use cid::Cid;
    use fil_actors_runtime::runtime::Runtime;
    use fil_actors_runtime::test_utils::{
        expect_abort, MockRuntime, ACCOUNT_ACTOR_CODE_ID, INIT_ACTOR_CODE_ID,
        MULTISIG_ACTOR_CODE_ID,
    };
    use fil_actors_runtime::{ActorError, INIT_ACTOR_ADDR};
    use fvm_ipld_encoding::ipld_block::IpldBlock;
    use fvm_ipld_encoding::RawBytes;
    use fvm_shared::address::Address;
    use fvm_shared::clock::ChainEpoch;
    use fvm_shared::crypto::signature::Signature;
    use fvm_shared::econ::TokenAmount;
    use fvm_shared::error::ExitCode;
    use fvm_shared::METHOD_SEND;
    use ipc_gateway::{get_checkpoint, Checkpoint, FundParams, SubnetID, MIN_COLLATERAL_AMOUNT};
    use ipc_subnet_actor::{
        Actor, ConsensusType, ConstructParams, JoinParams, Method, State, Status,
    };
    use lazy_static::lazy_static;
    use num::BigInt;
    use num_traits::FromPrimitive;
    use num_traits::Zero;
    use primitives::TCid;
    use std::str::FromStr;

    // just a test address
    const IPC_GATEWAY_ADDR: u64 = 1024;
    const NETWORK_NAME: &'static str = "test";
    const DEFAULT_CHAIN_EPOCH: ChainEpoch = 10;

    lazy_static! {
        pub static ref SIG_TYPES: Vec<Cid> = vec![*ACCOUNT_ACTOR_CODE_ID, *MULTISIG_ACTOR_CODE_ID];
    }
    fn std_construct_param() -> ConstructParams {
        ConstructParams {
            parent: SubnetID::from_str("/root").unwrap(),
            name: NETWORK_NAME.to_string(),
            ipc_gateway_addr: IPC_GATEWAY_ADDR,
            consensus: ConsensusType::Dummy,
            min_validator_stake: Default::default(),
            min_validators: 0,
            finality_threshold: 0,
            check_period: 0,
            genesis: vec![],
        }
    }

    pub fn new_runtime(receiver: Address) -> MockRuntime {
        MockRuntime {
            receiver,
            caller: INIT_ACTOR_ADDR,
            caller_type: *INIT_ACTOR_CODE_ID,
            ..Default::default()
        }
    }

    fn construct_runtime_with_receiver(receiver: Address) -> MockRuntime {
        let mut runtime = new_runtime(receiver);
        runtime.set_caller(*INIT_ACTOR_CODE_ID, INIT_ACTOR_ADDR);

        let params = std_construct_param();

        runtime.expect_validate_caller_addr(vec![INIT_ACTOR_ADDR]);

        runtime.set_epoch(DEFAULT_CHAIN_EPOCH);

        runtime
            .call::<Actor>(
                Method::Constructor as u64,
                IpldBlock::serialize_cbor(&params).unwrap(),
            )
            .unwrap();

        runtime
    }

    fn construct_runtime() -> MockRuntime {
        let receiver = Address::new_id(1);
        construct_runtime_with_receiver(receiver)
    }

    #[test]
    fn test_constructor() {
        let runtime = construct_runtime();
        assert_eq!(runtime.state.is_some(), true);

        let state: State = runtime.get_state();
        assert_eq!(state.name, NETWORK_NAME);
        assert_eq!(state.ipc_gateway_addr, Address::new_id(IPC_GATEWAY_ADDR));
        assert_eq!(state.total_stake, TokenAmount::zero());
        assert_eq!(state.validator_set.validators().is_empty(), true);
        assert_eq!(state.genesis_epoch, DEFAULT_CHAIN_EPOCH);
    }

    #[test]
    fn test_join_fail_no_min_collateral() {
        let mut runtime = construct_runtime();

        let validator = Address::new_id(100);
        runtime.set_caller(*ACCOUNT_ACTOR_CODE_ID, validator.clone());
        runtime.expect_validate_caller_type(SIG_TYPES.clone());
        let params = JoinParams {
            validator_net_addr: validator.to_string(),
        };

        expect_abort(
            ExitCode::USR_ILLEGAL_ARGUMENT,
            runtime.call::<Actor>(
                Method::Join as u64,
                IpldBlock::serialize_cbor(&params).unwrap(),
            ),
        );
    }

    #[test]
    fn test_set_net_addr_works() {
        let mut runtime = construct_runtime();

        let caller = Address::new_id(10);
        let validator = Address::new_id(100);
        let params = JoinParams {
            validator_net_addr: validator.to_string(),
        };
        let gateway = Address::new_id(IPC_GATEWAY_ADDR);

        // join
        let value = TokenAmount::from_atto(MIN_COLLATERAL_AMOUNT);
        runtime.set_value(value.clone());
        runtime.set_balance(value.clone());
        runtime.set_caller(*ACCOUNT_ACTOR_CODE_ID, caller.clone());
        runtime.expect_validate_caller_type(SIG_TYPES.clone());
        runtime.expect_send(
            gateway.clone(),
            ipc_gateway::Method::Register as u64,
            None,
            TokenAmount::from_atto(MIN_COLLATERAL_AMOUNT),
            None,
            ExitCode::new(0),
        );
        runtime
            .call::<Actor>(
                Method::Join as u64,
                IpldBlock::serialize_cbor(&params).unwrap(),
            )
            .unwrap();

        // modify net address
        let new_addr = String::from("test_addr");
        let params = JoinParams {
            validator_net_addr: new_addr.clone(),
        };

        runtime.set_caller(*ACCOUNT_ACTOR_CODE_ID, caller.clone());
        runtime.expect_validate_caller_type(SIG_TYPES.clone());
        runtime
            .call::<Actor>(
                Method::SetValidatorNetAddr as u64,
                IpldBlock::serialize_cbor(&params).unwrap(),
            )
            .unwrap();

        let st: State = runtime.get_state();

        if let Some(val) = st
            .validator_set
            .validators()
            .iter()
            .find(|x| x.addr == caller)
        {
            assert_eq!(val.net_addr, new_addr);
        } else {
            panic!("validator address not set correctly")
        }

        // user which is not a validator tries to change address
        let caller = Address::new_id(11);
        runtime.set_caller(*ACCOUNT_ACTOR_CODE_ID, caller.clone());
        runtime.expect_validate_caller_type(SIG_TYPES.clone());
        expect_abort(
            ExitCode::USR_FORBIDDEN,
            runtime.call::<Actor>(
                Method::SetValidatorNetAddr as u64,
                IpldBlock::serialize_cbor(&params).unwrap(),
            ),
        );
    }

    #[test]
    fn test_join_works() {
        let mut runtime = construct_runtime();

        let caller = Address::new_id(10);
        let validator = Address::new_id(100);
        let gateway = Address::new_id(IPC_GATEWAY_ADDR);
        let start_token_value = 5_u64.pow(18);
        let params = JoinParams {
            validator_net_addr: validator.to_string(),
        };

        // Part 1. join without enough to be activated

        // execution
        let value = TokenAmount::from_atto(start_token_value);
        runtime.set_value(value.clone());
        runtime.set_caller(*ACCOUNT_ACTOR_CODE_ID, caller.clone());
        runtime.expect_validate_caller_type(SIG_TYPES.clone());
        runtime
            .call::<Actor>(
                Method::Join as u64,
                IpldBlock::serialize_cbor(&params).unwrap(),
            )
            .unwrap();

        // reward fails because there is no validators.
        runtime.set_value(value.clone());
        runtime.set_caller(Cid::default(), gateway.clone());
        runtime.expect_validate_caller_addr(vec![gateway.clone()]);
        expect_abort(
            ExitCode::USR_ILLEGAL_STATE,
            runtime.call::<Actor>(Method::Reward as u64, None),
        );

        // verify state.
        // as the value is less than min collateral, state is initiated
        let st: State = runtime.get_state();
        assert_eq!(st.validator_set.validators().len(), 0);
        assert_eq!(st.validator_set.config_number(), 0);
        assert_eq!(st.status, Status::Instantiated);
        assert_eq!(st.total_stake, value);
        let stake = st.get_stake(runtime.store(), &caller).unwrap();
        assert_eq!(stake.unwrap(), value);

        // Part 2. miner adds stake and activates it
        let value = TokenAmount::from_atto(MIN_COLLATERAL_AMOUNT - start_token_value);
        runtime.set_value(value.clone());
        runtime.set_balance(TokenAmount::from_atto(MIN_COLLATERAL_AMOUNT));
        runtime.set_caller(*ACCOUNT_ACTOR_CODE_ID, caller.clone());
        runtime.expect_validate_caller_type(SIG_TYPES.clone());
        runtime.expect_send(
            gateway.clone(),
            ipc_gateway::Method::Register as u64,
            None,
            TokenAmount::from_atto(MIN_COLLATERAL_AMOUNT),
            None,
            ExitCode::new(0),
        );
        runtime
            .call::<Actor>(
                Method::Join as u64,
                IpldBlock::serialize_cbor(&params).unwrap(),
            )
            .unwrap();

        // verify state.
        // as the value is less than min collateral, state is active
        let st: State = runtime.get_state();
        assert_eq!(st.validator_set.validators().len(), 1);
        assert_eq!(st.validator_set.config_number(), 1);
        assert_eq!(st.status, Status::Active);
        assert_eq!(
            st.total_stake,
            TokenAmount::from_atto(MIN_COLLATERAL_AMOUNT)
        );
        let stake = st.get_stake(runtime.store(), &caller).unwrap();
        assert_eq!(
            stake.unwrap(),
            TokenAmount::from_atto(MIN_COLLATERAL_AMOUNT)
        );
        runtime.verify();

        // Part 3. miner joins already active subnet
        let caller = Address::new_id(11);
        let value = TokenAmount::from_atto(MIN_COLLATERAL_AMOUNT);
        runtime.set_value(value.clone());
        runtime.set_balance(TokenAmount::from_atto(MIN_COLLATERAL_AMOUNT));
        runtime.set_caller(*ACCOUNT_ACTOR_CODE_ID, caller.clone());
        runtime.expect_validate_caller_type(SIG_TYPES.clone());
        runtime.expect_send(
            gateway.clone(),
            ipc_gateway::Method::AddStake as u64,
            None,
            TokenAmount::from_atto(MIN_COLLATERAL_AMOUNT),
            None,
            ExitCode::new(0),
        );
        runtime
            .call::<Actor>(
                Method::Join as u64,
                IpldBlock::serialize_cbor(&params).unwrap(),
            )
            .unwrap();

        // verify state.
        // as the value is less than min collateral, state is active
        let st: State = runtime.get_state();
        assert_eq!(st.validator_set.validators().len(), 2);
        assert_eq!(st.validator_set.config_number(), 2);
        assert_eq!(st.status, Status::Active);
        assert_eq!(
            st.total_stake,
            TokenAmount::from_atto(MIN_COLLATERAL_AMOUNT * 2)
        );
        let stake = st.get_stake(runtime.store(), &caller).unwrap();
        assert_eq!(
            stake.unwrap(),
            TokenAmount::from_atto(MIN_COLLATERAL_AMOUNT)
        );
        runtime.verify();

        // Part 4. miner tries to join twice
        let caller = Address::new_id(11);
        let value = TokenAmount::from_atto(MIN_COLLATERAL_AMOUNT);
        runtime.set_value(value.clone());
        runtime.set_balance(TokenAmount::from_atto(MIN_COLLATERAL_AMOUNT));
        runtime.set_caller(*ACCOUNT_ACTOR_CODE_ID, caller.clone());
        runtime.expect_validate_caller_type(SIG_TYPES.clone());
        runtime.expect_send(
            gateway.clone(),
            ipc_gateway::Method::AddStake as u64,
            None,
            TokenAmount::from_atto(MIN_COLLATERAL_AMOUNT),
            None,
            ExitCode::new(0),
        );
        runtime
            .call::<Actor>(
                Method::Join as u64,
                IpldBlock::serialize_cbor(&params).unwrap(),
            )
            .unwrap();

        // verify state.
        // as the value is less than min collateral, state is active
        let st: State = runtime.get_state();
        assert_eq!(st.validator_set.validators().len(), 2);
        assert_eq!(st.validator_set.config_number(), 3);
        assert_eq!(st.status, Status::Active);
        assert_eq!(
            st.total_stake,
            TokenAmount::from_atto(MIN_COLLATERAL_AMOUNT * 3)
        );
        let stake = st.get_stake(runtime.store(), &caller).unwrap();
        assert_eq!(
            stake.unwrap(),
            TokenAmount::from_atto(MIN_COLLATERAL_AMOUNT * 2)
        );
        assert_eq!(
            st.validator_set
                .validators()
                .iter()
                .filter(|x| x.addr == caller)
                .next()
                .unwrap()
                .weight,
            TokenAmount::from_atto(MIN_COLLATERAL_AMOUNT * 2)
        );
        runtime.verify();

        // reward is fairly distribute among all validators,
        // and fails if no tokens are sent.
        runtime.set_value(TokenAmount::zero());
        runtime.set_caller(Cid::default(), gateway.clone());
        runtime.expect_validate_caller_addr(vec![gateway.clone()]);
        expect_abort(
            ExitCode::USR_ILLEGAL_ARGUMENT,
            runtime.call::<Actor>(Method::Reward as u64, None),
        );

        let total_reward = TokenAmount::from_atto(2);
        runtime.set_value(total_reward.clone());
        runtime.set_caller(Cid::default(), gateway.clone());
        runtime.expect_validate_caller_addr(vec![gateway.clone()]);
        runtime.set_balance(TokenAmount::from_atto(3));
        let st: State = runtime.get_state();
        let rew_amount = total_reward
            .div_floor(BigInt::from_usize(st.validator_set.validators().len()).unwrap());
        for v in st.validator_set.validators().into_iter() {
            runtime.expect_send(
                v.addr,
                METHOD_SEND,
                None,
                rew_amount.clone(),
                None,
                ExitCode::new(0),
            );
        }
        runtime.call::<Actor>(Method::Reward as u64, None).unwrap();
        runtime.verify();
    }

    #[test]
    fn test_leave_and_kill() {
        let mut runtime = construct_runtime();

        let caller = Address::new_id(10);
        let validator = Address::new_id(100);
        let params = JoinParams {
            validator_net_addr: validator.to_string(),
        };

        // first miner joins the subnet
        let value = TokenAmount::from_atto(MIN_COLLATERAL_AMOUNT);
        let mut total_stake = value.clone();

        runtime.set_value(value.clone());
        runtime.set_balance(TokenAmount::from_atto(MIN_COLLATERAL_AMOUNT));
        runtime.set_caller(*ACCOUNT_ACTOR_CODE_ID, caller.clone());
        runtime.expect_validate_caller_type(SIG_TYPES.clone());
        runtime.expect_send(
            Address::new_id(IPC_GATEWAY_ADDR),
            ipc_gateway::Method::Register as u64,
            None,
            TokenAmount::from_atto(MIN_COLLATERAL_AMOUNT),
            None,
            ExitCode::new(0),
        );
        runtime
            .call::<Actor>(
                Method::Join as u64,
                IpldBlock::serialize_cbor(&params).unwrap(),
            )
            .unwrap();

        // Just some santity check here as it should have been tested by previous methods
        let st: State = runtime.get_state();
        assert_eq!(st.status, Status::Active);
        assert_eq!(
            st.get_stake(runtime.store(), &caller).unwrap().unwrap(),
            TokenAmount::from_atto(MIN_COLLATERAL_AMOUNT)
        );

        // second miner joins the subnet
        let caller = Address::new_id(20);
        let value = TokenAmount::from_atto(MIN_COLLATERAL_AMOUNT);
        let params = JoinParams {
            validator_net_addr: caller.clone().to_string(),
        };
        total_stake = total_stake + &value;
        runtime.set_value(value.clone());
        runtime.set_balance(TokenAmount::from_atto(MIN_COLLATERAL_AMOUNT));
        runtime.set_caller(*ACCOUNT_ACTOR_CODE_ID, caller.clone());
        runtime.expect_validate_caller_type(SIG_TYPES.clone());
        runtime.expect_send(
            Address::new_id(IPC_GATEWAY_ADDR),
            ipc_gateway::Method::AddStake as u64,
            None,
            TokenAmount::from_atto(MIN_COLLATERAL_AMOUNT),
            None,
            ExitCode::new(0),
        );
        runtime
            .call::<Actor>(
                Method::Join as u64,
                IpldBlock::serialize_cbor(&params).unwrap(),
            )
            .unwrap();

        let st: State = runtime.get_state();
        assert_eq!(st.total_stake, total_stake);
        assert_eq!(st.validator_set.validators().len(), 2);
        assert_eq!(st.validator_set.config_number(), 2);
        assert_eq!(
            st.get_stake(runtime.store(), &caller).unwrap().unwrap(),
            TokenAmount::from_atto(MIN_COLLATERAL_AMOUNT)
        );

        // non-miner joins
        let caller = Address::new_id(30);
        let params = JoinParams {
            validator_net_addr: caller.clone().to_string(),
        };
        let value = TokenAmount::from_atto(5u64.pow(18));
        total_stake = total_stake + &value;

        runtime.set_value(value.clone());
        runtime.set_balance(TokenAmount::from_atto(5u64.pow(18)));
        runtime.set_caller(*ACCOUNT_ACTOR_CODE_ID, caller.clone());
        runtime.expect_validate_caller_type(SIG_TYPES.clone());
        runtime.expect_send(
            Address::new_id(IPC_GATEWAY_ADDR),
            ipc_gateway::Method::AddStake as u64,
            None,
            value.clone(),
            None,
            ExitCode::new(0),
        );
        runtime
            .call::<Actor>(
                Method::Join as u64,
                IpldBlock::serialize_cbor(&params).unwrap(),
            )
            .unwrap();
        let st: State = runtime.get_state();
        assert_eq!(st.total_stake, total_stake);
        assert_eq!(st.validator_set.validators().len(), 2);
        assert_eq!(
            st.get_stake(runtime.store(), &caller).unwrap().unwrap(),
            value
        );

        // one miner leaves the subnet
        let caller = Address::new_id(10);
        let value = TokenAmount::from_atto(MIN_COLLATERAL_AMOUNT);
        runtime.set_balance(total_stake.clone());
        total_stake = total_stake - &value;
        runtime.set_value(value.clone());
        runtime.set_caller(*ACCOUNT_ACTOR_CODE_ID, caller.clone());
        runtime.expect_validate_caller_type(SIG_TYPES.clone());
        runtime.expect_send(
            Address::new_id(IPC_GATEWAY_ADDR),
            ipc_gateway::Method::ReleaseStake as u64,
            IpldBlock::serialize_cbor(&FundParams {
                value: value.clone(),
            })
            .unwrap(),
            TokenAmount::zero(),
            None,
            ExitCode::new(0),
        );
        runtime.expect_send(
            caller,
            METHOD_SEND,
            None,
            value.clone(),
            None,
            ExitCode::new(0),
        );
        runtime.call::<Actor>(Method::Leave as u64, None).unwrap();

        let st: State = runtime.get_state();
        assert_eq!(st.validator_set.validators().len(), 1);
        assert_eq!(st.validator_set.config_number(), 3);
        assert_eq!(st.status, Status::Active);
        assert_eq!(st.total_stake, total_stake);
        assert_eq!(
            st.get_stake(runtime.store(), &caller).unwrap().unwrap(),
            TokenAmount::zero()
        );

        // subnet can't be killed if there are still miners
        runtime.set_caller(*ACCOUNT_ACTOR_CODE_ID, caller.clone());
        runtime.expect_validate_caller_type(SIG_TYPES.clone());
        expect_abort(
            ExitCode::USR_ILLEGAL_STATE,
            runtime.call::<Actor>(Method::Kill as u64, None),
        );

        // // next miner inactivates the subnet
        let caller = Address::new_id(20);
        let value = TokenAmount::from_atto(MIN_COLLATERAL_AMOUNT);
        total_stake = total_stake - &value;
        runtime.set_value(value.clone());
        runtime.set_caller(*ACCOUNT_ACTOR_CODE_ID, caller.clone());
        runtime.expect_validate_caller_type(SIG_TYPES.clone());
        runtime.expect_send(
            Address::new_id(IPC_GATEWAY_ADDR),
            ipc_gateway::Method::ReleaseStake as u64,
            IpldBlock::serialize_cbor(&FundParams {
                value: value.clone(),
            })
            .unwrap(),
            TokenAmount::zero(),
            None,
            ExitCode::new(0),
        );
        runtime.expect_send(
            caller,
            METHOD_SEND,
            None,
            value.clone(),
            None,
            ExitCode::new(0),
        );
        runtime.call::<Actor>(Method::Leave as u64, None).unwrap();

        let st: State = runtime.get_state();
        assert_eq!(st.validator_set.validators().len(), 0);
        assert_eq!(st.validator_set.config_number(), 4);
        assert_eq!(st.status, Status::Inactive);
        assert_eq!(st.total_stake, total_stake);
        assert_eq!(
            st.get_stake(runtime.store(), &caller).unwrap().unwrap(),
            TokenAmount::zero()
        );

        // last joiner gets the stake and kills the subnet
        let caller = Address::new_id(30);
        let value = TokenAmount::from_atto(5u64.pow(18));
        total_stake = total_stake - &value;
        runtime.set_value(value.clone());
        runtime.set_caller(*ACCOUNT_ACTOR_CODE_ID, caller.clone());
        runtime.expect_validate_caller_type(SIG_TYPES.clone());
        runtime.expect_send(
            Address::new_id(IPC_GATEWAY_ADDR),
            ipc_gateway::Method::ReleaseStake as u64,
            IpldBlock::serialize_cbor(&FundParams {
                value: value.clone(),
            })
            .unwrap(),
            TokenAmount::zero(),
            None,
            ExitCode::new(0),
        );
        runtime.expect_send(
            caller,
            METHOD_SEND,
            None,
            value.clone(),
            None,
            ExitCode::new(0),
        );
        runtime.call::<Actor>(Method::Leave as u64, None).unwrap();
        let st: State = runtime.get_state();
        assert_eq!(st.validator_set.validators().len(), 0);
        assert_eq!(st.status, Status::Inactive);
        assert_eq!(st.total_stake, total_stake);
        assert_eq!(
            st.get_stake(runtime.store(), &caller).unwrap().unwrap(),
            TokenAmount::zero()
        );

        // to kill the subnet
        runtime.set_value(value.clone());
        runtime.set_caller(*ACCOUNT_ACTOR_CODE_ID, caller.clone());
        runtime.expect_validate_caller_type(SIG_TYPES.clone());
        runtime.expect_send(
            Address::new_id(IPC_GATEWAY_ADDR),
            ipc_gateway::Method::Kill as u64,
            None,
            TokenAmount::zero(),
            None,
            ExitCode::new(0),
        );
        runtime.call::<Actor>(Method::Kill as u64, None).unwrap();
        let st: State = runtime.get_state();
        assert_eq!(st.total_stake, TokenAmount::zero());
        assert_eq!(st.status, Status::Killed);
    }

    #[test]
    fn test_submit_checkpoint() {
        let test_actor_address = Address::new_id(9999);
        let mut runtime = construct_runtime_with_receiver(test_actor_address.clone());

        let miners = vec![
            Address::new_id(10),
            Address::new_id(20),
            Address::new_id(30),
        ];
        let validator = Address::new_id(100);
        let params = JoinParams {
            validator_net_addr: validator.to_string(),
        };

        // first miner joins the subnet
        let value = TokenAmount::from_atto(MIN_COLLATERAL_AMOUNT);

        let mut i = 0;
        for caller in &miners {
            runtime.set_value(value.clone());
            runtime.set_balance(TokenAmount::from_atto(MIN_COLLATERAL_AMOUNT));
            runtime.set_caller(*ACCOUNT_ACTOR_CODE_ID, caller.clone());
            runtime.expect_validate_caller_type(SIG_TYPES.clone());
            if i == 0 {
                runtime.expect_send(
                    Address::new_id(IPC_GATEWAY_ADDR),
                    ipc_gateway::Method::Register as u64,
                    None,
                    TokenAmount::from_atto(MIN_COLLATERAL_AMOUNT),
                    None,
                    ExitCode::new(0),
                );
            } else {
                runtime.expect_send(
                    Address::new_id(IPC_GATEWAY_ADDR),
                    ipc_gateway::Method::AddStake as u64,
                    None,
                    TokenAmount::from_atto(MIN_COLLATERAL_AMOUNT),
                    None,
                    ExitCode::new(0),
                );
            }

            runtime
                .call::<Actor>(
                    Method::Join as u64,
                    IpldBlock::serialize_cbor(&params).unwrap(),
                )
                .unwrap();

            i += 1;
        }

        // verify that we have an active subnet with 3 validators.
        let st: State = runtime.get_state();
        assert_eq!(st.validator_set.validators().len(), 3);
        assert_eq!(st.status, Status::Active);

        // Generate the check point
        let root_subnet = SubnetID::from_str("/root").unwrap();
        let subnet = SubnetID::new_from_parent(&root_subnet, test_actor_address);
        let epoch = 10;
        let mut checkpoint_0 = Checkpoint::new(subnet.clone(), epoch);
        checkpoint_0.set_signature(
            RawBytes::serialize(Signature::new_secp256k1(vec![1, 2, 3, 4]))
                .unwrap()
                .bytes()
                .to_vec(),
        );

        // Only validators should be entitled to submit checkpoints.
        let non_miner = Address::new_id(40);
        runtime.set_caller(*ACCOUNT_ACTOR_CODE_ID, non_miner.clone());
        runtime.expect_validate_caller_type(SIG_TYPES.clone());
        expect_abort(
            ExitCode::USR_ILLEGAL_STATE,
            runtime.call::<Actor>(
                Method::SubmitCheckpoint as u64,
                IpldBlock::serialize_cbor(&checkpoint_0).unwrap(),
            ),
        );

        // Send first checkpoint
        let sender = miners.get(0).cloned().unwrap();
        send_checkpoint(&mut runtime, sender.clone(), &checkpoint_0, false).unwrap();

        expect_abort(
            ExitCode::USR_ILLEGAL_STATE,
            send_checkpoint(&mut runtime, sender.clone(), &checkpoint_0, false),
        );

        // Send second checkpoint
        let sender2 = miners.get(1).cloned().unwrap();

<<<<<<< HEAD
        // trigger commit
        send_checkpoint(&mut runtime, sender2.clone(), &checkpoint_0, true).unwrap();
=======
        let st: State = runtime.get_state();
        let votes = st.get_votes(runtime.store(), &checkpoint_0.cid()).unwrap();
        assert_eq!(votes.is_none(), true);
        // check if the checkpoint is committed
        let checkpoints = st.checkpoints.load(runtime.store()).unwrap();
        get_checkpoint(&checkpoints, epoch).unwrap();
>>>>>>> a119ac8b

        // Trying to submit an already committed checkpoint should fail, i.e. if the epoch is already
        // committed, then we should not allow voting again
        let sender2 = miners.get(2).cloned().unwrap();
        runtime.set_caller(*ACCOUNT_ACTOR_CODE_ID, sender2.clone());
        runtime.expect_validate_caller_type(SIG_TYPES.clone());
        expect_abort(
            ExitCode::USR_ILLEGAL_STATE,
            runtime.call::<Actor>(
                Method::SubmitCheckpoint as u64,
                IpldBlock::serialize_cbor(&checkpoint_0).unwrap(),
            ),
        );

        // If the epoch is wrong in the next checkpoint, it should be rejected. Not multiple of the
        // execution period.
        let prev_cid = checkpoint_0.cid();
        let mut checkpoint_1 = Checkpoint::new(subnet.clone(), epoch + 1);
        checkpoint_1.data.prev_check = TCid::from(prev_cid.clone());
        runtime.set_caller(*ACCOUNT_ACTOR_CODE_ID, sender.clone());
        runtime.expect_validate_caller_type(SIG_TYPES.clone());
        expect_abort(
            ExitCode::USR_ILLEGAL_STATE,
            runtime.call::<Actor>(
                Method::SubmitCheckpoint as u64,
                IpldBlock::serialize_cbor(&checkpoint_1).unwrap(),
            ),
        );

        // NO LONGER NEEDED, REPLACE WITH EXECUTION WITH FAILED PREVIOUS CHECKPOINT
        // // Submit checkpoint with invalid previous cid
        // let epoch = 20;
        // let mut checkpoint_3 = Checkpoint::new(subnet.clone(), epoch);
        // checkpoint_3.data.prev_check = TCid::from(Cid::default());
        // runtime.set_caller(*ACCOUNT_ACTOR_CODE_ID, sender.clone());
        // runtime.expect_validate_caller_type(SIG_TYPES.clone());
        // expect_abort(
        //     ExitCode::USR_ILLEGAL_STATE,
        //     runtime.call::<Actor>(
        //         Method::SubmitCheckpoint as u64,
        //         IpldBlock::serialize_cbor(&checkpoint_3).unwrap(),
        //     ),
        // );

        // Start the voting for a new epoch, checking we can proceed with new epoch number.
        let epoch = 20;
        let prev_cid = checkpoint_0.cid();
        let mut checkpoint_4 = Checkpoint::new(subnet.clone(), epoch);
        checkpoint_4.data.prev_check = TCid::from(prev_cid);
        checkpoint_4.set_signature(
            RawBytes::serialize(Signature::new_secp256k1(vec![1, 2, 3, 4]))
                .unwrap()
                .bytes()
                .to_vec(),
        );
        send_checkpoint(&mut runtime, sender.clone(), &checkpoint_4, false).unwrap();
        let st: State = runtime.get_state();
        let votes = st
            .get_votes(runtime.store(), &checkpoint_4.cid())
            .unwrap()
            .unwrap();
        assert_eq!(votes.validators, vec![sender.clone()]);
    }

    fn send_checkpoint(
        runtime: &mut MockRuntime,
        sender: Address,
        checkpoint: &Checkpoint,
        is_commit: bool,
    ) -> Result<Option<IpldBlock>, ActorError> {
        runtime.set_caller(*ACCOUNT_ACTOR_CODE_ID, sender.clone());
        runtime.expect_validate_caller_type(SIG_TYPES.clone());
        // runtime.expect_send(
        //     sender.clone(),
        //     ipc_sdk::account::PUBKEY_ADDRESS_METHOD as u64,
        //     None,
        //     TokenAmount::zero(),
        //     IpldBlock::serialize_cbor(&sender).unwrap(),
        //     ExitCode::new(0),
        // );
        // NOTE: For M2 we are removing the explicit signature
        // verification from checkpoints.
        // runtime.expect_verify_signature(ExpectedVerifySig {
        //     sig: Signature::new_secp256k1(vec![1, 2, 3, 4]),
        //     signer: sender.clone(),
        //     plaintext: checkpoint.cid().to_bytes(),
        //     result: Ok(()),
        // });

        if is_commit {
            runtime.expect_send(
                Address::new_id(IPC_GATEWAY_ADDR),
                ipc_gateway::Method::CommitChildCheckpoint as u64,
                IpldBlock::serialize_cbor(&checkpoint).unwrap(),
                TokenAmount::zero(),
                IpldBlock::serialize_cbor(&sender).unwrap(),
                ExitCode::new(0),
            )
        }
        runtime.call::<Actor>(
            Method::SubmitCheckpoint as u64,
            IpldBlock::serialize_cbor(&checkpoint).unwrap(),
        )
    }
}<|MERGE_RESOLUTION|>--- conflicted
+++ resolved
@@ -735,17 +735,8 @@
         // Send second checkpoint
         let sender2 = miners.get(1).cloned().unwrap();
 
-<<<<<<< HEAD
         // trigger commit
         send_checkpoint(&mut runtime, sender2.clone(), &checkpoint_0, true).unwrap();
-=======
-        let st: State = runtime.get_state();
-        let votes = st.get_votes(runtime.store(), &checkpoint_0.cid()).unwrap();
-        assert_eq!(votes.is_none(), true);
-        // check if the checkpoint is committed
-        let checkpoints = st.checkpoints.load(runtime.store()).unwrap();
-        get_checkpoint(&checkpoints, epoch).unwrap();
->>>>>>> a119ac8b
 
         // Trying to submit an already committed checkpoint should fail, i.e. if the epoch is already
         // committed, then we should not allow voting again
